--- conflicted
+++ resolved
@@ -1,22 +1,7 @@
 # Adapted from scikit-learn
 # Copyright (c) 2007–2016 The scikit-learn developers.
 
-<<<<<<< HEAD
-#import PyCall
-#import Conda
-=======
-import PyCall
-import Conda
->>>>>>> 1f180e0b
 
-#use non-mkl versions of python packages (to allow MacOS tests pass)
-#@static if Sys.isapple()
-#    Conda.add("nomkl")
-#    Conda.rm("mkl")
-#end
-
-## Install scikit-learn if not installed
-#PyCall.pyimport_conda("sklearn", "scikit-learn")
 
 using ScikitLearn
 using Test
